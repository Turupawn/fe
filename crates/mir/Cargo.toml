--- conflicted
+++ resolved
@@ -7,15 +7,9 @@
 repository = "https://github.com/ethereum/fe"
 
 [dependencies]
-<<<<<<< HEAD
-fe-common = { path = "../common", version = "^0.23.0" }
-fe-parser = { path = "../parser", version = "^0.23.0" }
-fe-analyzer = { path = "../analyzer", version = "^0.23.0" }
-=======
 fe-common = { path = "../common", version = "^0.26.0"}
 fe-parser = { path = "../parser", version = "^0.26.0"}
 fe-analyzer = { path = "../analyzer", version = "^0.26.0"}
->>>>>>> 1a09079f
 salsa = "0.16.1"
 smol_str = "0.1.21"
 num-bigint = "0.4.3"
@@ -23,7 +17,7 @@
 num-integer = "0.1.45"
 id-arena = "2.2.1"
 fxhash = "0.2.1"
-dot2 = "1.0.0"
+dot2 = "0.1.0"
 indexmap = "1.6.2"
 
 [dev-dependencies]
