contract Foo:
    my_num: u256

    pub fn add(a: u256, b: u256) -> u256:
        a += b
        return a

    pub fn sub(a: u256, b: u256) -> u256:
        a -= b
        return a

    pub fn mul(a: u256, b: u256) -> u256:
        a *= b
        return a

    pub fn div(a: u256, b: u256) -> u256:
        a /= b
        return a

    pub fn mod(a: u256, b: u256) -> u256:
        a %= b
        return a

    pub fn pow(a: u256, b: u256) -> u256:
        a **= b
        return a

    pub fn lshift(a: u8, b: u8) -> u8:
        a <<= b
        return a

    pub fn rshift(a: u8, b: u8) -> u8:
        a >>= b
        return a

    pub fn bit_or(a: u8, b: u8) -> u8:
        a |= b
        return a

    pub fn bit_xor(a: u8, b: u8) -> u8:
        a ^= b
        return a

    pub fn bit_and(a: u8, b: u8) -> u8:
        a &= b
        return a

    pub fn add_from_sto(a: u256, b: u256) -> u256:
        self.my_num = a
        self.my_num += b
        return self.my_num

<<<<<<< HEAD
    pub def add_from_mem(a: u256, b: u256) -> u256:
        let my_array: u256[10]
=======
    pub fn add_from_mem(a: u256, b: u256) -> u256:
        my_array: u256[10]
>>>>>>> c8e58b55
        my_array[7] = a
        my_array[7] += b
        return my_array[7]<|MERGE_RESOLUTION|>--- conflicted
+++ resolved
@@ -50,13 +50,8 @@
         self.my_num += b
         return self.my_num
 
-<<<<<<< HEAD
-    pub def add_from_mem(a: u256, b: u256) -> u256:
+    pub fn add_from_mem(a: u256, b: u256) -> u256:
         let my_array: u256[10]
-=======
-    pub fn add_from_mem(a: u256, b: u256) -> u256:
-        my_array: u256[10]
->>>>>>> c8e58b55
         my_array[7] = a
         my_array[7] += b
         return my_array[7]