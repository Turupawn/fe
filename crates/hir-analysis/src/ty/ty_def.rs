--- conflicted
+++ resolved
@@ -11,12 +11,7 @@
     hir_def::{
         prim_ty::{IntTy as HirIntTy, PrimTy as HirPrimTy, UintTy as HirUintTy},
         scope_graph::ScopeId,
-<<<<<<< HEAD
-        Body, Enum, GenericParamOwner, IdentId, IngotId, IntegerId, PathId,
-        TypeAlias as HirTypeAlias,
-=======
-        Body, Enum, GenericParamOwner, IdentId, IntegerId, TypeAlias as HirTypeAlias,
->>>>>>> 3681c244
+        Body, Enum, GenericParamOwner, IdentId, IntegerId, PathId, TypeAlias as HirTypeAlias,
     },
     span::DynLazySpan,
 };
@@ -873,11 +868,7 @@
     fn fmt(&self, f: &mut fmt::Formatter<'_>) -> fmt::Result {
         match self {
             Self::Star => write!(f, "*"),
-<<<<<<< HEAD
             Self::Abs(inner) => write!(f, "({} -> {})", inner.0, inner.1),
-=======
-            Self::Abs(lhs, rhs) => write!(f, "({lhs} -> {rhs})"),
->>>>>>> 3681c244
             Self::Any => write!(f, "Any"),
         }
     }
